--- conflicted
+++ resolved
@@ -95,10 +95,7 @@
 	
 	function getCMSFields() {
 		$fields = parent::getCMSFields();
-<<<<<<< HEAD
-
-=======
->>>>>>> 6dd0e7dd
+
 		$fields->addFieldToTab("Root.Main", new TextField("Name", "Name of blog"));
 		$fields->addFieldToTab('Root.Main', new DropdownField('LandingPageFreshness', 'When you first open the blog, how many entries should I show', array( 
  			"" => "All entries", 
@@ -116,17 +113,11 @@
 			"12 MONTH" => "Last year's entries", 
 			"INHERIT" => "Take value from parent Blog Tree"
 		))); 
-<<<<<<< HEAD
  		if(class_exists('WidgetArea')) {
  			$fields->addFieldToTab("Root.Widgets", new CheckboxField("InheritSideBar", 'Inherit Sidebar From Parent'));
 			$fields->addFieldToTab("Root.Widgets", new WidgetAreaEditor("SideBar"));
  		}
 		
-=======
- 	
-		$fields->addFieldToTab("Root.Widgets", new CheckboxField("InheritSideBar", 'Inherit Sidebar From Parent'));
-		if (class_exists('WidgetAreaEditor')) $fields->addFieldToTab("Root.Widgets", new WidgetAreaEditor("SideBar"));
->>>>>>> 6dd0e7dd
 		
 		return $fields;
 	}
@@ -221,13 +212,11 @@
 		// By specifying a callback, you can alter the SQL, or sort on something other than date.
 		if($retrieveCallback) return call_user_func($retrieveCallback, 'BlogEntry', $filter, $limit, $order);
 
-		$entries = BlogEntry::get()
-      ->where($filter)
-      ->sort($order);
-
-    $list = new PaginatedList($entries, Controller::curr()->request);
-    $list->setPageLength($limit);
-    return $list;
+		$entries = BlogEntry::get()->where($filter)->sort($order);
+
+    	$list = new PaginatedList($entries, Controller::curr()->request);
+    	$list->setPageLength($limit);
+    	return $list;
 	}
 }
 
