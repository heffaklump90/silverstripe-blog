<?php
<<<<<<< HEAD
/**
 * Shows a widget with viewing blog entries
 * by months or years.
 * 
 * @package blog
 */
class ArchiveWidget extends Widget {
	private static $db = array(
		'DisplayMode' => 'Varchar'
	);
	
	private static $has_one = array();
	
	private static $has_many = array();
	
	private static $many_many = array();
	
	private static $belongs_many_many = array();
	
	private static $defaults = array(
		'DisplayMode' => 'month'
	);
	
	private static $title = 'Browse by Date';

	private static $cmsTitle = 'Blog Archive';
	
	private static $description = 'Show a list of months or years in which there are blog posts, and provide links to them.';
	
	function getCMSFields() {
		$fields = parent::getCMSFields(); 
		
		$fields->merge( 

			new FieldList(
				new OptionsetField(
					'DisplayMode',
					_t('ArchiveWidget.DispBY', 'Display by'),
					array(
						'month' => _t('ArchiveWidget.MONTH', 'month'),
						'year' => _t('ArchiveWidget.YEAR', 'year')
					)
				)
			)	
=======
if(class_exists('Widget')) {
	/**
	 * Shows a widget with viewing blog entries
	 * by months or years.
	 * 
	 * @package blog
	 */
	class ArchiveWidget extends Widget {
		static $db = array(
			'DisplayMode' => 'Varchar'
>>>>>>> 23a7ab8c
		);
		
		static $has_one = array();
		
		static $has_many = array();
		
		static $many_many = array();
		
		static $belongs_many_many = array();
		
		static $defaults = array(
			'DisplayMode' => 'month'
		);
		
		static $title = 'Browse by Date';

		static $cmsTitle = 'Blog Archive';
		
		static $description = 'Show a list of months or years in which there are blog posts, and provide links to them.';
		
		function getCMSFields() {
			$fields = parent::getCMSFields(); 
			
			$fields->merge( 

				new FieldList(
					new OptionsetField(
						'DisplayMode',
						_t('ArchiveWidget.DispBY', 'Display by'),
						array(
							'month' => _t('ArchiveWidget.MONTH', 'month'),
							'year' => _t('ArchiveWidget.YEAR', 'year')
						)
					)
				)	
			);
			
			$this->extend('updateCMSFields', $fields);
			
			return $fields;
		}
		
		function getDates() {
			Requirements::themedCSS('archivewidget');
			
			$results = new ArrayList();
			$container = BlogTree::current();
			$ids = $container->BlogHolderIDs();
			
			$stage = Versioned::current_stage();
			$suffix = (!$stage || $stage == 'Stage') ? "" : "_$stage";

			$monthclause = method_exists(DB::getConn(), 'formattedDatetimeClause') ? DB::getConn()->formattedDatetimeClause('"Date"', '%m') : 'MONTH("Date")';
			$yearclause  = method_exists(DB::getConn(), 'formattedDatetimeClause') ? DB::getConn()->formattedDatetimeClause('"Date"', '%Y') : 'YEAR("Date")';
			
			if($this->DisplayMode == 'month') {
				$sqlResults = DB::query("
					SELECT DISTINCT CAST($monthclause AS " . DB::getConn()->dbDataType('unsigned integer') . ") AS \"Month\", $yearclause AS \"Year\"
					FROM \"SiteTree$suffix\" INNER JOIN \"BlogEntry$suffix\" ON \"SiteTree$suffix\".\"ID\" = \"BlogEntry$suffix\".\"ID\"
					WHERE \"ParentID\" IN (" . implode(', ', $ids) . ")
					ORDER BY \"Year\" DESC, \"Month\" DESC;"
				);
			} else {
				$sqlResults = DB::query("
					SELECT DISTINCT $yearclause AS \"Year\" 
					FROM \"SiteTree$suffix\" INNER JOIN \"BlogEntry$suffix\" ON \"SiteTree$suffix\".\"ID\" = \"BlogEntry$suffix\".\"ID\"
					WHERE \"ParentID\" IN (" . implode(', ', $ids) . ")
					ORDER BY \"Year\" DESC"
				);
			}
			
			if($sqlResults) foreach($sqlResults as $sqlResult) {
				$isMonthDisplay = $this->DisplayMode == 'month';
				
				$monthVal = (isset($sqlResult['Month'])) ? (int) $sqlResult['Month'] : 1;
				$month = ($isMonthDisplay) ? $monthVal : 1;
				$year = ($sqlResult['Year']) ? (int) $sqlResult['Year'] : date('Y');
				
				$date = DBField::create_field('Date', array(
					'Day' => 1,
					'Month' => $month,
					'Year' => $year
				));
				
				if($isMonthDisplay) {
					$link = $container->Link('date') . '/' . $sqlResult['Year'] . '/' . sprintf("%'02d", $monthVal);
				} else {
					$link = $container->Link('date') . '/' . $sqlResult['Year'];
				}
				
				$results->push(new ArrayData(array(
					'Date' => $date,
					'Link' => $link
				)));
			}
			
			return $results;
		}	
	}

}<|MERGE_RESOLUTION|>--- conflicted
+++ resolved
@@ -1,50 +1,4 @@
 <?php
-<<<<<<< HEAD
-/**
- * Shows a widget with viewing blog entries
- * by months or years.
- * 
- * @package blog
- */
-class ArchiveWidget extends Widget {
-	private static $db = array(
-		'DisplayMode' => 'Varchar'
-	);
-	
-	private static $has_one = array();
-	
-	private static $has_many = array();
-	
-	private static $many_many = array();
-	
-	private static $belongs_many_many = array();
-	
-	private static $defaults = array(
-		'DisplayMode' => 'month'
-	);
-	
-	private static $title = 'Browse by Date';
-
-	private static $cmsTitle = 'Blog Archive';
-	
-	private static $description = 'Show a list of months or years in which there are blog posts, and provide links to them.';
-	
-	function getCMSFields() {
-		$fields = parent::getCMSFields(); 
-		
-		$fields->merge( 
-
-			new FieldList(
-				new OptionsetField(
-					'DisplayMode',
-					_t('ArchiveWidget.DispBY', 'Display by'),
-					array(
-						'month' => _t('ArchiveWidget.MONTH', 'month'),
-						'year' => _t('ArchiveWidget.YEAR', 'year')
-					)
-				)
-			)	
-=======
 if(class_exists('Widget')) {
 	/**
 	 * Shows a widget with viewing blog entries
@@ -53,28 +7,27 @@
 	 * @package blog
 	 */
 	class ArchiveWidget extends Widget {
-		static $db = array(
+	private static $db = array(
 			'DisplayMode' => 'Varchar'
->>>>>>> 23a7ab8c
 		);
 		
-		static $has_one = array();
+	private static $has_one = array();
 		
-		static $has_many = array();
+	private static $has_many = array();
 		
-		static $many_many = array();
+	private static $many_many = array();
 		
-		static $belongs_many_many = array();
+	private static $belongs_many_many = array();
 		
-		static $defaults = array(
+	private static $defaults = array(
 			'DisplayMode' => 'month'
 		);
 		
-		static $title = 'Browse by Date';
+	private static $title = 'Browse by Date';
 
-		static $cmsTitle = 'Blog Archive';
+	private static $cmsTitle = 'Blog Archive';
 		
-		static $description = 'Show a list of months or years in which there are blog posts, and provide links to them.';
+	private static $description = 'Show a list of months or years in which there are blog posts, and provide links to them.';
 		
 		function getCMSFields() {
 			$fields = parent::getCMSFields(); 
